--- conflicted
+++ resolved
@@ -223,7 +223,6 @@
         }
     }
 
-<<<<<<< HEAD
     // Excluding the k-NN radial search tests because we introduce this feature in 2.14
     if (ext.neural_search_bwc_version.startsWith("2.9") || ext.neural_search_bwc_version.startsWith("2.10") || ext.neural_search_bwc_version.startsWith("2.11") || ext.neural_search_bwc_version.startsWith("2.12") || ext.neural_search_bwc_version.startsWith("2.13")){
         filter {
@@ -231,7 +230,6 @@
         }
     }
 
-=======
     // Excluding the neural sparse two phase processor test because we introduce this feature in 2.15
     if (ext.neural_search_bwc_version.startsWith("2.9") || ext.neural_search_bwc_version.startsWith("2.10")
             || ext.neural_search_bwc_version.startsWith("2.11") || ext.neural_search_bwc_version.startsWith("2.12")
@@ -242,7 +240,6 @@
     }
 
 
->>>>>>> 347e42e1
     nonInputProperties.systemProperty('tests.rest.cluster', "${-> testClusters."${baseName}".allHttpSocketURI.join(",")}")
     nonInputProperties.systemProperty('tests.clustername', "${-> testClusters."${baseName}".getName()}")
     systemProperty 'tests.security.manager', 'false'
@@ -292,19 +289,19 @@
         }
     }
 
-<<<<<<< HEAD
     // Excluding the k-NN radial search tests because we introduce this feature in 2.14
     if (ext.neural_search_bwc_version.startsWith("2.9") || ext.neural_search_bwc_version.startsWith("2.10") || ext.neural_search_bwc_version.startsWith("2.11") || ext.neural_search_bwc_version.startsWith("2.12") || ext.neural_search_bwc_version.startsWith("2.13")){
         filter {
             excludeTestsMatching "org.opensearch.neuralsearch.bwc.KnnRadialSearchIT.*"
-=======
+        }
+    }
+
     // Excluding the neural sparse two phase processor test because we introduce this feature in 2.15
     if (ext.neural_search_bwc_version.startsWith("2.9") || ext.neural_search_bwc_version.startsWith("2.10")
             || ext.neural_search_bwc_version.startsWith("2.11") || ext.neural_search_bwc_version.startsWith("2.12")
             || ext.neural_search_bwc_version.startsWith("2.13") || ext.neural_search_bwc_version.startsWith("2.14")){
         filter {
             excludeTestsMatching "org.opensearch.neuralsearch.bwc.NeuralSparseTwoPhaseProcessorIT.*"
->>>>>>> 347e42e1
         }
     }
 
