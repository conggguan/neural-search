--- conflicted
+++ resolved
@@ -498,13 +498,9 @@
         NeuralSparseQueryBuilder sparseEncodingQueryBuilder = new NeuralSparseQueryBuilder().fieldName(FIELD_NAME)
             .modelId(MODEL_ID)
             .queryText(QUERY_TEXT)
-<<<<<<< HEAD
+            .maxTokenScore(MAX_TOKEN_SCORE)
             .queryTokensSupplier(QUERY_TOKENS_SUPPLIER)
             .neuralSparseTwoPhaseParameters(NeuralSparseTwoPhaseParameters.getDefaultSettings());
-=======
-            .maxTokenScore(MAX_TOKEN_SCORE)
-            .queryTokensSupplier(QUERY_TOKENS_SUPPLIER);
->>>>>>> 5b3c3509
 
         XContentBuilder builder = XContentFactory.jsonBuilder();
         builder = sparseEncodingQueryBuilder.toXContent(builder, ToXContent.EMPTY_PARAMS);
@@ -931,7 +927,6 @@
     }
 
     @SneakyThrows
-<<<<<<< HEAD
     public void testBuildFeatureFieldQueryFormTokens() {
         NeuralSparseQueryBuilder sparseEncodingQueryBuilder = new NeuralSparseQueryBuilder().fieldName(FIELD_NAME)
             .queryText(QUERY_TEXT)
@@ -984,7 +979,6 @@
         assertEquals(lowScoreTokenQuery.clauses().size(), 5);
     }
 
-=======
     public void testDoToQuery_successfulDoToQuery() {
         NeuralSparseQueryBuilder sparseEncodingQueryBuilder = new NeuralSparseQueryBuilder().fieldName(FIELD_NAME)
             .maxTokenScore(MAX_TOKEN_SCORE)
@@ -1002,5 +996,4 @@
 
         assertEquals(sparseEncodingQueryBuilder.doToQuery(mockedQueryShardContext), targetQueryBuilder.build());
     }
->>>>>>> 5b3c3509
 }