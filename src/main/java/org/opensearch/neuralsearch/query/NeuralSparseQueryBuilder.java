/*
 * Copyright OpenSearch Contributors
 * SPDX-License-Identifier: Apache-2.0
 */
package org.opensearch.neuralsearch.query;

import java.io.IOException;
import java.util.Collections;
import java.util.HashMap;
import java.util.List;
import java.util.Locale;
import java.util.Map;
import java.util.Objects;
import java.util.function.Supplier;
import java.util.stream.Collectors;

import org.apache.commons.lang.StringUtils;
import org.apache.commons.lang.builder.EqualsBuilder;
import org.apache.commons.lang.builder.HashCodeBuilder;
import org.apache.lucene.document.FeatureField;
import org.apache.lucene.search.BooleanClause;
import org.apache.lucene.search.BooleanQuery;
import org.apache.lucene.search.Query;
import org.opensearch.Version;
import org.opensearch.common.SetOnce;
import org.opensearch.core.ParseField;
import org.opensearch.core.action.ActionListener;
import org.opensearch.core.common.ParsingException;
import org.opensearch.core.common.io.stream.StreamInput;
import org.opensearch.core.common.io.stream.StreamOutput;
import org.opensearch.core.xcontent.XContentBuilder;
import org.opensearch.core.xcontent.XContentParser;
import org.opensearch.index.mapper.MappedFieldType;
import org.opensearch.index.query.AbstractQueryBuilder;
import org.opensearch.index.query.QueryBuilder;
import org.opensearch.index.query.QueryRewriteContext;
import org.opensearch.index.query.QueryShardContext;
import org.opensearch.neuralsearch.ml.MLCommonsClientAccessor;
import org.opensearch.neuralsearch.util.NeuralSearchClusterUtil;
import org.opensearch.neuralsearch.util.TokenWeightUtil;

import com.google.common.annotations.VisibleForTesting;

import lombok.AllArgsConstructor;
import lombok.Getter;
import lombok.NoArgsConstructor;
import lombok.Setter;
import lombok.experimental.Accessors;
import lombok.extern.log4j.Log4j2;

/**
 * SparseEncodingQueryBuilder is responsible for handling "neural_sparse" query types. It uses an ML NEURAL_SPARSE model
 * or SPARSE_TOKENIZE model to produce a Map with String keys and Float values for input text. Then it will be transformed
 * to Lucene FeatureQuery wrapped by Lucene BooleanQuery.
 */

@Log4j2
@Getter
@Setter
@Accessors(chain = true, fluent = true)
@NoArgsConstructor
@AllArgsConstructor
public class NeuralSparseQueryBuilder extends AbstractQueryBuilder<NeuralSparseQueryBuilder> implements ModelInferenceQueryBuilder {
    public static final String NAME = "neural_sparse";
    @VisibleForTesting
    static final ParseField QUERY_TEXT_FIELD = new ParseField("query_text");
    @VisibleForTesting
    static final ParseField QUERY_TOKENS_FIELD = new ParseField("query_tokens");
    @VisibleForTesting
    static final ParseField MODEL_ID_FIELD = new ParseField("model_id");
    // We use max_token_score field to help WAND scorer prune query clause in lucene 9.7. But in lucene 9.8 the inner
    // logics change, this field is not needed any more.
    @VisibleForTesting
    @Deprecated
    static final ParseField MAX_TOKEN_SCORE_FIELD = new ParseField("max_token_score").withAllDeprecated();
    private static MLCommonsClientAccessor ML_CLIENT;
    private String fieldName;
    private String queryText;
    private String modelId;
    private Float maxTokenScore;
    private Supplier<Map<String, Float>> queryTokensSupplier;
    private NeuralSparseTwoPhaseParameters neuralSparseTwoPhaseParameters;
    private static final Version MINIMAL_SUPPORTED_VERSION_DEFAULT_MODEL_ID = Version.V_2_13_0;

    public static void initialize(MLCommonsClientAccessor mlClient) {
        NeuralSparseQueryBuilder.ML_CLIENT = mlClient;
    }

    /**
     * Constructor from stream input
     *
     * @param in StreamInput to initialize object from
     * @throws IOException thrown if unable to read from input stream
     */
    public NeuralSparseQueryBuilder(StreamInput in) throws IOException {
        super(in);
        this.fieldName = in.readString();
        this.queryText = in.readString();
        if (isClusterOnOrAfterMinReqVersionForDefaultModelIdSupport()) {
            this.modelId = in.readOptionalString();
        } else {
            this.modelId = in.readString();
        }
        this.maxTokenScore = in.readOptionalFloat();
        if (in.readBoolean()) {
            Map<String, Float> queryTokens = in.readMap(StreamInput::readString, StreamInput::readFloat);
            this.queryTokensSupplier = () -> queryTokens;
        }
        if (NeuralSparseTwoPhaseParameters.isClusterOnOrAfterMinReqVersionForTwoPhaseSearchSupport()) {
            this.neuralSparseTwoPhaseParameters = in.readOptionalWriteable(NeuralSparseTwoPhaseParameters::new);
        }
        // to be backward compatible with previous version, we need to use writeString/readString API instead of optionalString API
        // after supporting query by tokens, queryText and modelId can be null. here we write an empty String instead
        if (StringUtils.EMPTY.equals(this.queryText)) {
            this.queryText = null;
        }
        if (StringUtils.EMPTY.equals(this.modelId)) {
            this.modelId = null;
        }
    }

    @Override
    protected void doWriteTo(StreamOutput out) throws IOException {
        out.writeString(this.fieldName);
        // to be backward compatible with previous version, we need to use writeString/readString API instead of optionalString API
        // after supporting query by tokens, queryText and modelId can be null. here we write an empty String instead
        out.writeString(StringUtils.defaultString(this.queryText, StringUtils.EMPTY));
        if (isClusterOnOrAfterMinReqVersionForDefaultModelIdSupport()) {
            out.writeOptionalString(this.modelId);
        } else {
            out.writeString(StringUtils.defaultString(this.modelId, StringUtils.EMPTY));
        }
        out.writeOptionalFloat(maxTokenScore);
        if (!Objects.isNull(this.queryTokensSupplier) && !Objects.isNull(this.queryTokensSupplier.get())) {
            out.writeBoolean(true);
            out.writeMap(this.queryTokensSupplier.get(), StreamOutput::writeString, StreamOutput::writeFloat);
        } else {
            out.writeBoolean(false);
        }
        if (NeuralSparseTwoPhaseParameters.isClusterOnOrAfterMinReqVersionForTwoPhaseSearchSupport()) {
            out.writeOptionalWriteable(this.neuralSparseTwoPhaseParameters);
        }
    }

    @Override
    protected void doXContent(XContentBuilder xContentBuilder, Params params) throws IOException {
        xContentBuilder.startObject(NAME);
        xContentBuilder.startObject(fieldName);
        if (Objects.nonNull(queryText)) {
            xContentBuilder.field(QUERY_TEXT_FIELD.getPreferredName(), queryText);
        }
        if (Objects.nonNull(modelId)) {
            xContentBuilder.field(MODEL_ID_FIELD.getPreferredName(), modelId);
        }
<<<<<<< HEAD
        if (Objects.nonNull(neuralSparseTwoPhaseParameters)) {
            neuralSparseTwoPhaseParameters.doXContent(xContentBuilder);
        }
=======
        if (Objects.nonNull(maxTokenScore)) xContentBuilder.field(MAX_TOKEN_SCORE_FIELD.getPreferredName(), maxTokenScore);
>>>>>>> 5b3c3509
        if (Objects.nonNull(queryTokensSupplier) && Objects.nonNull(queryTokensSupplier.get())) {
            xContentBuilder.field(QUERY_TOKENS_FIELD.getPreferredName(), queryTokensSupplier.get());
        }
        printBoostAndQueryName(xContentBuilder);
        xContentBuilder.endObject();
        xContentBuilder.endObject();
    }

    /**
     * The expected parsing form looks like:
     *  "SAMPLE_FIELD": {
     *    "query_text": "string",
     *    "model_id": "string",
     *    "max_token_score": float (optional)
     *  }
     *
     *  or
     *  "SAMPLE_FIELD": {
     *      "query_tokens": {
     *          "token_a": float,
     *          "token_b": float,
     *          ...
     *       }
     *  }
     *
     *
     * @param parser XContentParser
     * @return NeuralQueryBuilder
     * @throws IOException can be thrown by parser
     */
    public static NeuralSparseQueryBuilder fromXContent(XContentParser parser) throws IOException {
        NeuralSparseQueryBuilder sparseEncodingQueryBuilder = new NeuralSparseQueryBuilder();
        if (parser.currentToken() != XContentParser.Token.START_OBJECT) {
            throw new ParsingException(parser.getTokenLocation(), "First token of " + NAME + "query must be START_OBJECT");
        }
        parser.nextToken();
        sparseEncodingQueryBuilder.fieldName(parser.currentName());
        parser.nextToken();
        parseQueryParams(parser, sparseEncodingQueryBuilder);
        if (parser.nextToken() != XContentParser.Token.END_OBJECT) {
            throw new ParsingException(
                parser.getTokenLocation(),
                String.format(
                    Locale.ROOT,
                    "[%s] query doesn't support multiple fields, found [%s] and [%s]",
                    NAME,
                    sparseEncodingQueryBuilder.fieldName(),
                    parser.currentName()
                )
            );
        }

        requireValue(sparseEncodingQueryBuilder.fieldName(), "Field name must be provided for " + NAME + " query");
        if (Objects.isNull(sparseEncodingQueryBuilder.queryTokensSupplier())) {
            requireValue(
                sparseEncodingQueryBuilder.queryText(),
                String.format(
                    Locale.ROOT,
                    "either %s field or %s field must be provided for [%s] query",
                    QUERY_TEXT_FIELD.getPreferredName(),
                    QUERY_TOKENS_FIELD.getPreferredName(),
                    NAME
                )
            );
            if (!isClusterOnOrAfterMinReqVersionForDefaultModelIdSupport()) {
                requireValue(
                    sparseEncodingQueryBuilder.modelId(),
                    String.format(
                        Locale.ROOT,
                        "using %s, %s field must be provided for [%s] query",
                        QUERY_TEXT_FIELD.getPreferredName(),
                        MODEL_ID_FIELD.getPreferredName(),
                        NAME
                    )
                );
            }
        }

        if (StringUtils.EMPTY.equals(sparseEncodingQueryBuilder.queryText())) {
            throw new IllegalArgumentException(
                String.format(Locale.ROOT, "%s field can not be empty", QUERY_TEXT_FIELD.getPreferredName())
            );
        }

        if (StringUtils.EMPTY.equals(sparseEncodingQueryBuilder.modelId())) {
            throw new IllegalArgumentException(String.format(Locale.ROOT, "%s field can not be empty", MODEL_ID_FIELD.getPreferredName()));
        }

        if (sparseEncodingQueryBuilder.neuralSparseTwoPhaseParameters.pruning_ratio() < 0
            || sparseEncodingQueryBuilder.neuralSparseTwoPhaseParameters.pruning_ratio() > 1) {
            throw new IllegalArgumentException(
                String.format(
                    Locale.ROOT,
                    "[%s] %s field value must be in range (0,1]",
                    NeuralSparseTwoPhaseParameters.NAME.getPreferredName(),
                    NeuralSparseTwoPhaseParameters.PRUNING_RATIO.getPreferredName()
                )
            );
        }

        if (sparseEncodingQueryBuilder.neuralSparseTwoPhaseParameters.window_size_expansion() < 1) {
            throw new IllegalArgumentException(
                String.format(
                    Locale.ROOT,
                    "[%s] %s field value can not be smaller than 1",
                    NeuralSparseTwoPhaseParameters.NAME.getPreferredName(),
                    NeuralSparseTwoPhaseParameters.WINDOW_SIZE_EXPANSION.getPreferredName()
                )
            );
        }

        return sparseEncodingQueryBuilder;
    }

    private static void parseQueryParams(XContentParser parser, NeuralSparseQueryBuilder sparseEncodingQueryBuilder) throws IOException {
        XContentParser.Token token;
        String currentFieldName = "";
        // set default 2-phase settings
        sparseEncodingQueryBuilder.neuralSparseTwoPhaseParameters(NeuralSparseTwoPhaseParameters.getDefaultSettings());
        while ((token = parser.nextToken()) != XContentParser.Token.END_OBJECT) {
            if (token == XContentParser.Token.FIELD_NAME) {
                currentFieldName = parser.currentName();
            } else if (token.isValue()) {
                if (NAME_FIELD.match(currentFieldName, parser.getDeprecationHandler())) {
                    sparseEncodingQueryBuilder.queryName(parser.text());
                } else if (BOOST_FIELD.match(currentFieldName, parser.getDeprecationHandler())) {
                    sparseEncodingQueryBuilder.boost(parser.floatValue());
                } else if (QUERY_TEXT_FIELD.match(currentFieldName, parser.getDeprecationHandler())) {
                    sparseEncodingQueryBuilder.queryText(parser.text());
                } else if (MODEL_ID_FIELD.match(currentFieldName, parser.getDeprecationHandler())) {
                    sparseEncodingQueryBuilder.modelId(parser.text());
                } else if (MAX_TOKEN_SCORE_FIELD.match(currentFieldName, parser.getDeprecationHandler())) {
                    sparseEncodingQueryBuilder.maxTokenScore(parser.floatValue());
                } else {
                    throw new ParsingException(
                        parser.getTokenLocation(),
                        String.format(Locale.ROOT, "[%s] query does not support [%s] field", NAME, currentFieldName)
                    );
                }
            } else if (NeuralSparseTwoPhaseParameters.NAME.match(currentFieldName, parser.getDeprecationHandler())) {
                sparseEncodingQueryBuilder.neuralSparseTwoPhaseParameters(NeuralSparseTwoPhaseParameters.parseFromXContent(parser));
            } else if (QUERY_TOKENS_FIELD.match(currentFieldName, parser.getDeprecationHandler())) {
                Map<String, Float> queryTokens = parser.map(HashMap::new, XContentParser::floatValue);
                sparseEncodingQueryBuilder.queryTokensSupplier(() -> queryTokens);
            } else {
                throw new ParsingException(
                    parser.getTokenLocation(),
                    String.format(Locale.ROOT, "[%s] unknown token [%s] after [%s]", NAME, token, currentFieldName)
                );
            }
        }
    }

    @Override
    protected QueryBuilder doRewrite(QueryRewriteContext queryRewriteContext) throws IOException {
        // We need to inference the sentence to get the queryTokens. The logic is similar to NeuralQueryBuilder
        // If the inference is finished, then rewrite to self and call doToQuery, otherwise, continue doRewrite
        if (null != queryTokensSupplier) {
            return this;
        }

        validateForRewrite(queryText, modelId);
        SetOnce<Map<String, Float>> queryTokensSetOnce = new SetOnce<>();
        queryRewriteContext.registerAsyncAction(
            ((client, actionListener) -> ML_CLIENT.inferenceSentencesWithMapResult(
                modelId(),
                List.of(queryText),
                ActionListener.wrap(mapResultList -> {
                    queryTokensSetOnce.set(TokenWeightUtil.fetchListOfTokenWeightMap(mapResultList).get(0));
                    actionListener.onResponse(null);
                }, actionListener::onFailure)
            ))
        );
        return new NeuralSparseQueryBuilder().fieldName(fieldName)
            .queryText(queryText)
            .modelId(modelId)
<<<<<<< HEAD
            .queryTokensSupplier(queryTokensSetOnce::get)
            .neuralSparseTwoPhaseParameters(neuralSparseTwoPhaseParameters);
=======
            .maxTokenScore(maxTokenScore)
            .queryTokensSupplier(queryTokensSetOnce::get);
>>>>>>> 5b3c3509
    }

    @Override
    protected Query doToQuery(QueryShardContext context) throws IOException {
        final MappedFieldType ft = context.fieldMapper(fieldName);
        validateFieldType(ft);
        if (!NeuralSparseTwoPhaseParameters.isEnabled(neuralSparseTwoPhaseParameters)) {
            return buildFeatureFieldQueryFromTokens(getAllTokens(), fieldName);
        }
        // in the last step we make sure neuralSparseTwoPhaseParameters is not null
        float ratio = neuralSparseTwoPhaseParameters.pruning_ratio();
        return new NeuralSparseQuery(
            buildFeatureFieldQueryFromTokens(getAllTokens(), fieldName),
            buildFeatureFieldQueryFromTokens(getHighScoreTokens(ratio), fieldName),
            buildFeatureFieldQueryFromTokens(getLowScoreTokens(ratio), fieldName),
            neuralSparseTwoPhaseParameters.window_size_expansion()
        );
    }

    private static void validateForRewrite(String queryText, String modelId) {
        if (StringUtils.isBlank(queryText) || StringUtils.isBlank(modelId)) {
            throw new IllegalArgumentException(
                String.format(
                    Locale.ROOT,
                    "%s and %s cannot be null",
                    QUERY_TEXT_FIELD.getPreferredName(),
                    MODEL_ID_FIELD.getPreferredName()
                )
            );
        }
    }

    private static void validateFieldType(MappedFieldType fieldType) {
        if (null == fieldType || !fieldType.typeName().equals("rank_features")) {
            throw new IllegalArgumentException("[" + NAME + "] query only works on [rank_features] fields");
        }
    }

    private static void validateQueryTokens(Map<String, Float> queryTokens) {
        if (null == queryTokens) {
            throw new IllegalArgumentException("Query tokens cannot be null.");
        }
        for (Map.Entry<String, Float> entry : queryTokens.entrySet()) {
            if (entry.getValue() <= 0) {
                throw new IllegalArgumentException(
                    "Feature weight must be larger than 0, feature [" + entry.getValue() + "] has negative weight."
                );
            }
        }
    }

    @Override
    protected boolean doEquals(NeuralSparseQueryBuilder obj) {
        if (this == obj) return true;
        if (Objects.isNull(obj) || getClass() != obj.getClass()) return false;
        if (Objects.isNull(queryTokensSupplier) && Objects.nonNull(obj.queryTokensSupplier)) return false;
        if (Objects.nonNull(queryTokensSupplier) && Objects.isNull(obj.queryTokensSupplier)) return false;
        EqualsBuilder equalsBuilder = new EqualsBuilder().append(fieldName, obj.fieldName)
            .append(queryText, obj.queryText)
            .append(modelId, obj.modelId)
            .append(maxTokenScore, obj.maxTokenScore);
        if (Objects.nonNull(queryTokensSupplier)) {
            equalsBuilder.append(queryTokensSupplier.get(), obj.queryTokensSupplier.get());
        }
        equalsBuilder.append(neuralSparseTwoPhaseParameters, obj.neuralSparseTwoPhaseParameters);
        return equalsBuilder.isEquals();
    }

    @Override
    protected int doHashCode() {
        HashCodeBuilder builder = new HashCodeBuilder().append(fieldName).append(queryText).append(modelId).append(maxTokenScore);
        if (queryTokensSupplier != null) {
            builder.append(queryTokensSupplier.get());
        }
        if (Objects.nonNull(neuralSparseTwoPhaseParameters)) {
            builder.append(neuralSparseTwoPhaseParameters.hashcode());
        }
        return builder.toHashCode();
    }

    @Override
    public String getWriteableName() {
        return NAME;
    }

    private static boolean isClusterOnOrAfterMinReqVersionForDefaultModelIdSupport() {
        return NeuralSearchClusterUtil.instance().getClusterMinVersion().onOrAfter(MINIMAL_SUPPORTED_VERSION_DEFAULT_MODEL_ID);
    }

    private Map<String, Float> getAllTokens() {
        Map<String, Float> queryTokens = queryTokensSupplier.get();
        validateQueryTokens(queryTokens);
        return queryTokens;
    }

    private Map<String, Float> getHighScoreTokens(float ratio) {
        return getFilteredScoreTokens(true, ratio);
    }

    private Map<String, Float> getLowScoreTokens(float ratio) {
        return getFilteredScoreTokens(false, ratio);
    }

    private Map<String, Float> getFilteredScoreTokens(boolean aboveThreshold, float ratio) {
        Map<String, Float> queryTokens = queryTokensSupplier.get();
        validateQueryTokens(queryTokens);
        float max = queryTokens.values().stream().max(Float::compare).orElse(0f);
        float threshold = ratio * max;
        if (max == 0) {
            return Collections.emptyMap();
        }
        return queryTokens.entrySet()
            .stream()
            .filter(entry -> (aboveThreshold == (entry.getValue() >= threshold)))
            .collect(Collectors.toMap(Map.Entry::getKey, Map.Entry::getValue));
    }

    public BooleanQuery buildFeatureFieldQueryFromTokens(Map<String, Float> tokens, String fieldName) {
        BooleanQuery.Builder builder = new BooleanQuery.Builder();
        for (Map.Entry<String, Float> entry : tokens.entrySet()) {
            builder.add(FeatureField.newLinearQuery(fieldName, entry.getKey(), entry.getValue()), BooleanClause.Occur.SHOULD);
        }
        return builder.build();
    }
}<|MERGE_RESOLUTION|>--- conflicted
+++ resolved
@@ -152,13 +152,10 @@
         if (Objects.nonNull(modelId)) {
             xContentBuilder.field(MODEL_ID_FIELD.getPreferredName(), modelId);
         }
-<<<<<<< HEAD
+        if (Objects.nonNull(maxTokenScore)) xContentBuilder.field(MAX_TOKEN_SCORE_FIELD.getPreferredName(), maxTokenScore);
         if (Objects.nonNull(neuralSparseTwoPhaseParameters)) {
             neuralSparseTwoPhaseParameters.doXContent(xContentBuilder);
         }
-=======
-        if (Objects.nonNull(maxTokenScore)) xContentBuilder.field(MAX_TOKEN_SCORE_FIELD.getPreferredName(), maxTokenScore);
->>>>>>> 5b3c3509
         if (Objects.nonNull(queryTokensSupplier) && Objects.nonNull(queryTokensSupplier.get())) {
             xContentBuilder.field(QUERY_TOKENS_FIELD.getPreferredName(), queryTokensSupplier.get());
         }
@@ -335,13 +332,9 @@
         return new NeuralSparseQueryBuilder().fieldName(fieldName)
             .queryText(queryText)
             .modelId(modelId)
-<<<<<<< HEAD
+            .maxTokenScore(maxTokenScore)
             .queryTokensSupplier(queryTokensSetOnce::get)
             .neuralSparseTwoPhaseParameters(neuralSparseTwoPhaseParameters);
-=======
-            .maxTokenScore(maxTokenScore)
-            .queryTokensSupplier(queryTokensSetOnce::get);
->>>>>>> 5b3c3509
     }
 
     @Override
